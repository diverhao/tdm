--- conflicted
+++ resolved
@@ -222,16 +222,10 @@
     };
 
     _handleCmdLineSelectedProfile = (event: any, cmdLineSelectedProfile: string, args: type_args) => {
-<<<<<<< HEAD
-        this.getMainWindowClient().getIpcManager().sendFromRendererProcess("profile-selected", 
-            {
-                selectedProfileName: cmdLineSelectedProfile, 
-=======
         this.getMainWindowClient().getIpcManager().sendFromRendererProcess("profile-selected",
 
             {
                 selectedProfileName: cmdLineSelectedProfile,
->>>>>>> 9fc4328c
                 args: args,
             }
         );
