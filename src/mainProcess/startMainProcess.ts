/**
 * @packageDocumentation
 * 
 * This file is responsible for starting the main process of the application.
 * It handles command-line arguments, initializes logging, manages single instance locks,
 * and sets up inter-process communication.
 * 
 * It is the entry point for the Electron.js main process.
 * 
 * About opening a file:
 *  - In command line, run `./tdm abc.tdl` or `./tdm --attach -1 abc.tdl`
 *    create a new TDM instance to open the file
 *  - In command line, run `./tdm --attach abc.tdl` or `./tdm --attach -2 abc.tdl`
 *    try to attach file to an existing TDM instance, if there is no existing instance, create a new one
 *  - In command line, run `./tdm --attach 9527 abc.tdl`
 *    try to attach to an existing TDM instance whose listening port is 9527
 *    if this instance does not exist, create a new instance with this listening port
 *    if this listening port is already used by other applications, quit this TDM
 *  - Double click the tdl file in GUI file manager
 *    same as `--attach -2` 
 *  - Drop a file to any TDM window
 *    open this file in this TDM instance
 *  - open a TDL file using `Open file` menu in TDM
 *    open this file in this TDM instance
 */


import { ArgParser } from "./arg/ArgParser";
import { app } from "electron";
import { Log } from "./log/Log";
import path from "path";

/**
 * "site" is defined in package.json. We can use this variable to add
 * customized settings or functionalities to TDM for the specific site.
 * 
 * For example, in "sns-office-user", the default profiles file is the 
 * `profiles-sns-office-user.json` located in the package. It contains a
 * `Archive` category which defines the EPICS archive for SNS.
 * 
 * Available sites: 
 *  - "" (empty), default site for general purpose of use
 *  - sns-office-engineer
 *  - sns-office-user
 */
import { site } from "../../package.json";
import { type_args } from "./mainProcess/IpcEventArgType";
import { openTdlInFirstExistingInstance, openTdlInNewInstance, openTdlInSpecificExistingInstance, processArgsAttach } from "./global/GlobalMethods";
import { defaultWebsocketOpenerServerPort } from "./global/GlobalVariables";
// import { type_sshServerConfig } from "./mainProcesses/SshClient";

<<<<<<< HEAD
=======
console.log(process.argv)

>>>>>>> 4a0b4217
/**
 * load command line arguments
 */
const args: type_args = ArgParser.parseArgs(process.argv, site);
if (args["mainProcessMode"] !== "ssh-server") {
    /**
     * Print TDM banner in command line. 
     * 
     * It includes version number, build date, and the commit hash of the current version. It also provides a
     * help on how to use TDM.
     */
    ArgParser.printTdmBanner();

    /**
     * `true` for the first TDM instance 
     * 
     * `false` for the later TDM instances
     */
    app.requestSingleInstanceLock();
}

if (args["mainProcessMode"] !== "ssh-server") {
    /**
     * Print TDM banner in command line. 
     * 
     * It includes version number, build date, and the commit hash of the current version. It also provides a
     * help on how to use TDM.
     */
    ArgParser.printTdmBanner();

    /**
     * `true` for the first TDM instance 
     * 
     * `false` for the later TDM instances
     */
    app.requestSingleInstanceLock();
}

/**
 * Here is the site-specific profile file
 */
if (site === "sns-office-user") {
    args["settings"] = path.join(__dirname, "resources/profiles/profiles-sns-office-user.json");
} // add more site-specific profiles here


console.error = console.log;
Log.info('-1', "Input arguments:", args);


processArgsAttach(args);

if (args["attach"] === -1) {
<<<<<<< HEAD
=======
    console.log("             >>>>>>>>>>>>>>>>>>>>> AAA")
>>>>>>> 4a0b4217
    // "ssh-server" mode will run this
    // `--attach`'s role ends, use a real port
    args["attach"] = defaultWebsocketOpenerServerPort;
    openTdlInNewInstance(args);
} else if (args["attach"] === -2) {
    const success = openTdlInFirstExistingInstance(args);
    if (success === true) {
        // do nothing, the file is opened in another instance, this instance quits
        process.exit()
    } else {
        // there was no existing instance, open a new instance
        // `--attach`'s role ends, use a real port
        args["attach"] = defaultWebsocketOpenerServerPort;
        openTdlInNewInstance(args);
    }
} else if (args["attach"] > 0 && args["attach"] < 65536) {
    // asynchronously try to open the file in a specific existing instance
    openTdlInSpecificExistingInstance(args).then((success: boolean) => {
        if (success === true) {
            // do nothing, the file is opened in another instance, this instance quits
            process.exit()
        } else {
            // open a new instance with this particular port number
            // if this port is occupied by other applications, quit
            openTdlInNewInstance(args);
        }
    });
} else {
    // this situation should never happen because ArgParser has already handled wrong args["attach"] values
    Log.fatal('-1', `Wrong args["attach"] value ${args["attach"]}`);
    process.exit()
<<<<<<< HEAD
}
=======
}
>>>>>>> 4a0b4217
<|MERGE_RESOLUTION|>--- conflicted
+++ resolved
@@ -49,11 +49,6 @@
 import { defaultWebsocketOpenerServerPort } from "./global/GlobalVariables";
 // import { type_sshServerConfig } from "./mainProcesses/SshClient";
 
-<<<<<<< HEAD
-=======
-console.log(process.argv)
-
->>>>>>> 4a0b4217
 /**
  * load command line arguments
  */
@@ -107,10 +102,6 @@
 processArgsAttach(args);
 
 if (args["attach"] === -1) {
-<<<<<<< HEAD
-=======
-    console.log("             >>>>>>>>>>>>>>>>>>>>> AAA")
->>>>>>> 4a0b4217
     // "ssh-server" mode will run this
     // `--attach`'s role ends, use a real port
     args["attach"] = defaultWebsocketOpenerServerPort;
@@ -142,8 +133,4 @@
     // this situation should never happen because ArgParser has already handled wrong args["attach"] values
     Log.fatal('-1', `Wrong args["attach"] value ${args["attach"]}`);
     process.exit()
-<<<<<<< HEAD
 }
-=======
-}
->>>>>>> 4a0b4217
