--- conflicted
+++ resolved
@@ -214,18 +214,10 @@
     const mainProcessMode = args["mainProcessMode"];
 
     if (mainProcessMode === "ssh-server") {
-<<<<<<< HEAD
-=======
-        console.log("        >>>>>>>>>>>>>>>>>>>> BBB")
->>>>>>> 4a0b4217
         const mainProcess = new MainProcess(args, cmdLineCallback, mainProcessMode, undefined);
         return;
     }
 
-<<<<<<< HEAD
-=======
-
->>>>>>> 4a0b4217
     /**
      * Only emitted on MacOS when double click the TDL file in Finder
      *
@@ -279,11 +271,7 @@
         }
     });
 
-<<<<<<< HEAD
-    const mainProcess = new MainProcess(args, cmdLineCallback, mainProcesMode, undefined);
-=======
     const mainProcess = new MainProcess(args, cmdLineCallback, mainProcessMode, undefined);
->>>>>>> 4a0b4217
 }
 
 function getParentProcessName() {
