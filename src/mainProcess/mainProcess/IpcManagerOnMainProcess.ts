--- conflicted
+++ resolved
@@ -987,28 +987,8 @@
      *
      * @param {string} args The command line arguments. We can select the profile from command line.
      */
-<<<<<<< HEAD
-    handleProfileSelected = async (
-        event: any,
-        options: {
-            selectedProfileName: string,
-            args: type_args | undefined,
-            httpResponse: any | undefined,
-            openDefaultDisplayWindows: boolean | undefined,
-        }
-        // selectedProfileName: string,
-        // args: type_args | undefined = undefined,
-        // httpResponse: any = undefined,
-        // openDefaultDisplayWindows: boolean = true,
-    ) => {
-        const selectedProfileName = options["selectedProfileName"];
-        const args = options["args"];
-        const httpResponse = options["httpResponse"];
-        const openDefaultDisplayWindows = options["openDefaultDisplayWindows"];
-=======
     handleProfileSelected = async (event: any, option: IpcEventArgType["profile-selected"]) => {
         const { selectedProfileName, args, httpResponse, openDefaultDisplayWindows } = option;
->>>>>>> 9fc4328c
 
         this.getMainProcess().getProfiles().setSelectedProfileName(selectedProfileName);
         const selectedProfile = this.getMainProcess().getProfiles().getSelectedProfile();
