--- conflicted
+++ resolved
@@ -65,11 +65,7 @@
         // this.tdmCmd = `export DISPLAY=:99; ` + sshServerConifg["tdmCommand"];
         // this.tdmCmd = `export DISPLAY=:99; ` + "/home/haohao/linux-arm64-unpacked/tdm --main-process-mode ssh-server";
         this._tdmCmd = `export DISPLAY=:99; ` + "cd /Users/haohao/tdm; npm start -- --settings /Users/haohao/profiles.json --attach -1 --main-process-mode ssh-server";
-<<<<<<< HEAD
-        this._tdmCmd = `export DISPLAY=:99; ifconfig;` + "/home/1h7/linux-unpacked/tdm -- --attach -1 --main-process-mode ssh-server";
-=======
         this._tdmCmd = `export DISPLAY=:99; ` + "cd /Users/haohao/tdm; node dist/mainProcess/startMainProcess.js  --main-process-mode ssh-server --settings /Users/haohao/profiles.json";
->>>>>>> 4a0b4217
 
         mainProcess.setConnectingToSsh(true);
         mainProcess.setMainProcessMode("ssh-client");
