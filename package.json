--- conflicted
+++ resolved
@@ -9,11 +9,7 @@
         "name": "Hao Hao",
         "email": "haoh@ornl.gov"
     },
-<<<<<<< HEAD
-    "buildDate": "2025-11-27T06:02:24Z",
-=======
     "buildDate": "2025-12-05T03:10:56Z",
->>>>>>> 89a9dcfe
     "site": "sns-office-engineer",
     "scripts": {
         "start": "ROOT=`pwd`; ./scripts/npm_start.sh $ROOT; electron .",
